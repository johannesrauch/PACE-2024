#ifndef PACE_EXACT_LP_WRAPPER_HPP
#define PACE_EXACT_LP_WRAPPER_HPP

#include <unordered_map>
#include <unordered_set>

#include "exact/highs_base.hpp"
#include "exact/info_structs.hpp"
#include "utils/index_utils.hpp"
#include "utils/randomness_utils.hpp"

namespace pace {

struct highs_lp_params {
    std::size_t max_new_rows{256};                    ///< maximum number of new rows per check_3cycles call
    const uint16_t max_initial_rows{16384};           ///< maximum number of initial rows
    const uint8_t max_delete_rows_3cycle_iters{64};   ///< maximum number of 3-cycle iterations with row deletion
    const uint8_t max_initial_solve_3cycle_iters{4};  ///< maximum number of times max_new_rows is doubled
    const int32_t max_initial_solve_simplex_iters{20000};

    const uint8_t n_buckets{8};

    const double tol_feasibility{1e-7};
    const double tol_integer{1e-6};
};

/**
 * @brief wrapper class for highs solver; creates and manages ilp relaxation of the instance
 */
class highs_lp : public highs_base {
    highs_lp_info info;
    highs_lp_params params;

    /**
     * @brief number of rows before cut() added new rows
     */
    std::size_t n_old_rows{0};

    /**
     * @brief stores indices of the to deleted rows in delete_positive_slack_rows()
     */
    std::vector<HighsInt> rows_to_delete;

    /**
     * @brief where we last stopped checking 3-cycle ieqs
     */
    vertex_t u_old{0}, v_old{1}, w_old{2};

    //
    // bucket attributes and methods
    //

    using triple = std::tuple<vertex_t, vertex_t, vertex_t>;

    /**
     * @brief buckets for bucket sorting violated 3-cycle inequalities
     */
    std::vector<std::vector<triple>> buckets{params.n_buckets};

    //
    // for row management, todo: unify bucket_entry and triple
    //

    struct row_info {
        uint16_t n_deleted{0};
        uint16_t n_spared{0};
    };

    struct triple_hash {
        std::size_t operator()(const triple &t) const {
            const std::hash<vertex_t> hash;
            return hash(std::get<0>(t)) ^ hash(std::get<1>(t)) ^ hash(std::get<2>(t));
        }
    };

    std::unordered_map<triple, row_info, triple_hash> rows_info;

    std::list<triple> rows;

   public:
    highs_lp(instance &instance_, highs_lp_params params = highs_lp_params())
        : highs_base(instance_), info{u_old, v_old, w_old}, params(params) {
        this->params.max_new_rows =
            std::max(static_cast<std::size_t>(0.2 * std::sqrt(n_free) * n_free), params.max_new_rows);

        rows_to_delete.reserve(params.max_new_rows);
        lower_bounds.reserve(params.max_new_rows);
        upper_bounds.reserve(params.max_new_rows);
        starts.reserve(params.max_new_rows);
        indices.reserve(3 * params.max_new_rows);
        values.reserve(3 * params.max_new_rows);

        info.n_cols = get_n_cols();
        PACE_DEBUG_PRINTF("start add_initial_rows\n");
        add_initial_rows_from_ordering();
        if (get_n_rows() == 0) add_initial_rows();
        PACE_DEBUG_PRINTF("end   add_initial_rows\n");
    }

    highs_lp(const highs_lp &rhs) = delete;
    highs_lp(highs_lp &&rhs) = delete;
    highs_lp &operator=(const highs_lp &rhs) = delete;
    highs_lp &operator=(highs_lp &&rhs) = delete;

    ~highs_lp() {}

    //
    // lp solving methods
    //

    /**
     * @brief search for violated constraints and add these to the lp
     *
     * @return true if violated constraints found
     * @return false otherwise
     */
    bool cut() {
        n_old_rows = get_n_rows();
        info.n_deleted_rows = 0;
        info.n_delete_rows_spared = 0;

        bool success = check_3cycles();
        return success;
    }

    inline void set_simplex_iteration_limit(const int32_t max_simplex_iter) {
        status = solver.setOptionValue("simplex_iteration_limit", max_simplex_iter);
        assert(status == HighsStatus::kOk);
    }

    /**
     * @brief solves the current version of the lp relaxation
     * with an upper limit of the number of simplex iterations
     *
     * @param max_simplex_iter max simplex iterations
     */
    void run(const int32_t max_simplex_iter = std::numeric_limits<int32_t>::max(), const bool bookkeeping = true) {
        set_simplex_iteration_limit(max_simplex_iter);
        solver.run();
        if (bookkeeping) update_simplex_info();
    }

    void initial_partial_solve() {
        info.n_solve_iters = 0;
        PACE_DEBUG_PRINTF_LPINFO_LINE();

        // few 3-cycle iterations, solved to optimality, to sieve for "important" 3-cycle ieqs
        bool cut_generated{true};
<<<<<<< HEAD
        while (cut_generated && info.n_3cycle_iters < 1) {
=======
        while (cut_generated && info.n_iterations_3cycles < params.max_initial_solve_3cycle_iters) {
>>>>>>> 0e99ee22
            delete_positive_slack_rows();
            run(params.max_initial_solve_simplex_iters);

            PACE_DEBUG_PRINTF_LPINFO(info);
            ++info.n_solve_iters;
            reset_row_info();

            if (get_rounded_objective_value() >= upper_bound) return;
            cut_generated = cut();
        }
    }

    void resolve() {
        info.n_solve_iters = 0;
        const std::size_t max_new_rows = params.max_new_rows;
        params.max_new_rows = std::numeric_limits<std::size_t>::max();
        PACE_DEBUG_PRINTF_LPINFO_LINE();

        do {
            run();
            PACE_DEBUG_PRINTF_LPINFO(info);
            ++info.n_solve_iters;
            reset_row_info();
            if (get_rounded_objective_value() >= upper_bound) return;
        } while (cut());

        params.max_new_rows = max_new_rows;
    }

    //
    // row modification methods
    //

    /**
     * @brief delete rows with positive slack from the lp
     */
    void delete_positive_slack_rows() {
        if (!info.was_warmstart) return;
        if ((info.n_simplex_coldstart_iters / 2) >= info.n_simplex_iters) return;

        // gather rows to delete
        rows_to_delete.clear();
        auto it_rows = rows.begin();
        for (std::size_t i = 0; i < n_old_rows; ++i) {
            assert(it_rows != rows.end());
            auto it = rows_info.find(*it_rows);
            assert(it != rows_info.end());

            const bool has_slack = has_row_slack(i);
            const bool spare = it->second.n_deleted > it->second.n_spared;
            const bool remove = has_slack && !spare;

            if (remove) {
                rows_to_delete.emplace_back(i);
                ++it->second.n_deleted;
                it->second.n_spared = 0;
                it_rows = rows.erase(it_rows);
            } else {
                ++it_rows;
            }

            if (has_slack && spare) {
                ++it->second.n_spared;
                ++info.n_delete_rows_spared;
            }
        }

        info.n_deleted_rows = rows_to_delete.size();
        if (info.n_deleted_rows > 0) {
            solver.deleteRows(info.n_deleted_rows, &rows_to_delete[0]);
        }
    }

    //
    // column modification methods
    //

    /**
     * @brief changes upper and lower bound of column j
     */
    inline void change_column_bounds(const std::size_t j, const double lb, const double ub) {
        assert(j < get_n_cols());
        status = solver.changeColBounds(j, lb, ub);
        assert(status == HighsStatus::kOk);
    }

    /**
     * @brief fixes column j to fix_to
     */
    void fix_column(const std::size_t j, const double fix_to) {
        assert(0. <= fix_to);
        assert(fix_to <= 1.);
        PACE_DEBUG_PRINTF("\tfixed column %5d to %1.0f\n", j, fix_to);
        change_column_bounds(j, fix_to, fix_to);
    }

    /**
     * @brief fixes columns based on the following:
     * if lower_bound = sum min(c_ij, c_ji), where c_ij and c_ji are crossing numbers,
     * and coeff = c_ij - c_ji is the objective coefficient of variable x_ij,
     * and abs(c_ij - c_ji) >= upper_bound - lower_bound,
     * then we are able to fix x_ij to 0 if coeff > 0 and to 1 otherwise
     */
    void fix_columns() {
        for (std::size_t j = 0; j < get_n_cols(); ++j) {
            const crossing_number_t diff = upper_bound - lower_bound();
            const double coeff = get_objective_coefficient(j);

            if (std::abs(coeff) >= static_cast<double>(diff) && coeff != 0.) {
                fix_column(j, coeff > 0 ? 0. : 1.);
                PACE_DEBUG_PRINTF("(optimality condition)\n");
            }
        }
    }

    /**
     * @brief resets bounds of column j to 0 <= . <= 1
     */
    void unfix_column(const std::size_t j) {
        PACE_DEBUG_PRINTF("\tunfixed column %5d\n", j);
        change_column_bounds(j, 0., 1.);
    }

    //
    // getter
    //

    const highs_lp_info &get_info() { return info; }

    //
    // information methods
    //

    /**
     * @brief returns true iff row i is in the open interval (0; 1)
     */
    inline bool has_row_slack(const std::size_t i) {
        const double x = get_row_value(i);
        const auto [lb, ub] = get_row_bounds(i);
        return x > lb + params.tol_feasibility && x < ub - params.tol_feasibility;
    }

    /**
     * @brief returns true iff a column j of the lp is integral
     */
    inline bool is_column_integral(const std::size_t j) {
        const double x = get_column_value(j);
        if (x > params.tol_integer && x < 1. - params.tol_integer) {
            return false;
        }
        return true;
    }

    /**
     * @brief returns true iff current solution is integral
     */
    bool is_integral() {
        for (std::size_t j = 0; j < get_n_cols(); ++j) {
            if (!is_column_integral(j)) {
                return false;
            }
        }
        return true;
    }

    /**
     * @brief returns x < -params.tol_feasibility
     */
    inline bool is_3cycle_lb_violated(const double &x) { return x < -params.tol_feasibility; }

    /**
     * @brief returns x > 1 + params.tol_feasibility
     */
    inline bool is_3cycle_ub_violated(const double &x) { return x > 1. + params.tol_feasibility; }

    /**
     * @brief returns true iff 3-cycle ieq for u < v < w is interesting,
     * that is, the number of crossings of a combination that violates a 3-cycle ieq
     * is less than the number of crossings of a combination (a permutation of uvw) that does not
     */
    inline bool is_3cycle_interesting(const vertex_t &u, const vertex_t &v, const vertex_t &w) {
        assert(u < v);
        assert(v < w);

        const crossing_matrix &cr = cr_matrix();

        const crossing_number_t c_uvw = cr(u, v) + cr(u, w) + cr(v, w);
        const crossing_number_t c_uwv = cr(u, v) + cr(u, w) + cr(w, v);
        const crossing_number_t c_vuw = cr(v, u) + cr(u, w) + cr(v, w);
        const crossing_number_t c_vwu = cr(v, u) + cr(w, u) + cr(v, w);
        const crossing_number_t c_wuv = cr(u, v) + cr(w, u) + cr(w, v);
        const crossing_number_t c_wvu = cr(v, u) + cr(w, u) + cr(w, v);
        const crossing_number_t c_min_allowed = std::min({c_uvw, c_uwv, c_vuw, c_vwu, c_wuv, c_wvu});

        const crossing_number_t c_uv_vw_wu = cr(u, v) + cr(v, w) + cr(w, u);
        const crossing_number_t c_vu_wv_uw = cr(v, u) + cr(w, v) + cr(u, w);
        const crossing_number_t c_min_forbidden = std::min(c_uv_vw_wu, c_vu_wv_uw);

        return c_min_forbidden < c_min_allowed;
    }

    //
    // 3-cycle methods
    //
    inline bool add_3cycle_row_to_internal_rows(const vertex_t &u, const vertex_t &v, const vertex_t &w) {
        assert(u < v);
        assert(v < w);
        rows.emplace_back(u, v, w);
        const triple uvw(u, v, w);
        auto it = rows_info.find(uvw);
        if (it == rows_info.end()) {
            rows_info.emplace(uvw, row_info());
            return true;
        } else {
            return false;
        }
    }

    inline void add_initial_rows_from_ordering() {
        clear_aux_vectors();
        const std::vector<vertex_t> &ordering = get_ordering();
        std::vector<vertex_t> positions(ordering.size());
        inverse(ordering, positions);
        const crossing_matrix &cr = cr_matrix();

        std::vector<std::pair<vertex_t, vertex_t>> unnatural;
        for (const auto &[u, v] : unsettled_pairs()) {
            const crossing_number_t &c_uv = cr(u, v);
            const crossing_number_t &c_vu = cr(v, u);
            if (c_uv < c_vu && positions[u] > positions[v] || c_uv > c_vu && positions[u] < positions[v]) {
                unnatural.emplace_back(u, v);
            }
        }

        const std::size_t n_unnatural = unnatural.size();
        if (n_unnatural == 0) return;
        const std::size_t n_rows_pre_unnatural = (params.max_initial_rows + n_unnatural - 1) / n_unnatural;
        std::uniform_int_distribution<vertex_t> distribution(0, n_free - 1);

        for (const auto &[u, v] : unnatural) {
            std::unordered_set<vertex_t> set;
            for (std::size_t i = 0; i < n_rows_pre_unnatural; ++i) {
                set.insert(distribution(rd_generator));
            }
            set.erase(u);
            set.erase(v);
            assert(u < v);
            for (const vertex_t &w : set) {
                if (w < u) {
                    assert(w < v);
                    if (get_n_vars_in_lp(w, u, v) >= 2 && add_3cycle_row_to_internal_rows(w, u, v))
                        add_3cycle_row_to_aux_vectors(w, u, v);
                } else if (w < v) {
                    assert(u < w);
                    if (get_n_vars_in_lp(u, w, v) >= 2 && add_3cycle_row_to_internal_rows(u, w, v))
                        add_3cycle_row_to_aux_vectors(u, w, v);
                } else {
                    assert(v < w);
                    if (get_n_vars_in_lp(u, v, w) >= 2 && add_3cycle_row_to_internal_rows(u, v, w))
                        add_3cycle_row_to_aux_vectors(u, v, w);
                }
            }
        }

        solver.addRows(lower_bounds.size(), &lower_bounds[0], &upper_bounds[0],  //
                       indices.size(), &starts[0], &indices[0], &values[0]);
        info.n_rows = get_n_rows();
    }

    /**
     * @brief adds at most params.max_initial_rows "interesting" rows to the lp
     */
    inline void add_initial_rows() {
        clear_aux_vectors();
        std::vector<triple> candidates;
        for (vertex_t u = 0u; u + 2u < n_free; ++u) {
            for (vertex_t v = u + 1u; v + 1u < n_free; ++v) {
                for (vertex_t w = v + 1u; w < n_free; ++w) {
                    assert(u < v);
                    assert(v < w);
                    if (get_n_vars_in_lp(u, v, w) >= 2 && is_3cycle_interesting(u, v, w)) {
                        candidates.emplace_back(u, v, w);
                    }
                }
            }
        }

        const double p =
            static_cast<double>(params.max_initial_rows) - static_cast<double>(get_n_rows()) / candidates.size();
        for (const auto &[u, v, w] : candidates) {
            if (coinflip(p)) {
                add_3cycle_row_to_aux_vectors(u, v, w);
                add_3cycle_row_to_internal_rows(u, v, w);
            }
        }

        solver.addRows(lower_bounds.size(), &lower_bounds[0], &upper_bounds[0],  //
                       indices.size(), &starts[0], &indices[0], &values[0]);
        info.n_init_rows_candidates = candidates.size();
        info.n_rows = get_n_rows();
    }

    /**
     * @brief expects the violated 3-cycle ieqs in buckets.
     * adds the most violated <= params.max_new_rows to the lp.
     *
     * @return std::size_t number of new rows
     */
    inline std::size_t add_3cycle_rows() {
        info.n_added_rows = std::min(get_n_bucket_entries(), static_cast<std::size_t>(params.max_new_rows));
        if (info.n_added_rows <= 0) return 0;

        clear_aux_vectors();

        std::size_t i = 0;
        bool go_on = true;
        for (auto r_it = buckets.rbegin(); r_it != buckets.rend() && go_on; ++r_it) {
            for (const auto &[u, v, w] : *r_it) {
                add_3cycle_row_to_aux_vectors(u, v, w);
                add_3cycle_row_to_internal_rows(u, v, w);
                ++i;
                if (i >= params.max_new_rows) {
                    go_on = false;
                    break;
                }
            }
        }
        assert(i == info.n_added_rows);

        solver.addRows(info.n_added_rows, &lower_bounds[0], &upper_bounds[0],  //
                       indices.size(), &starts[0], &indices[0], &values[0]);
        return info.n_added_rows;
    }

    /**
     * @brief checks if the 3-cycle inequalities of u < v < w is violated,
     * adds them to buckets in positive case
     *
     * @return true if so
     * @return false otherwise
     */
    inline bool check_3cycle(const vertex_t &u, const vertex_t &v, const vertex_t &w) {
        const auto [uv, vw, uw] = flat_indices(n_free, n_free_2, u, v, w);
        const double x = get_3cycle_value(uv, vw, uw);
        const double interval_width = 1. + 3. * params.tol_feasibility;
        if (is_3cycle_lb_violated(x)) {
            const double x_normalized = -x / interval_width;
            get_bucket(x_normalized).emplace_back(u, v, w);
            // get_bucket_from_score(u, v, w).emplace_back(u, v, w);
            return true;
        }
        if (is_3cycle_ub_violated(x)) {
            const double ub = 1. + params.tol_feasibility;
            const double x_normalized = (x - ub) / interval_width;
            get_bucket(x_normalized).emplace_back(u, v, w);
            // get_bucket_from_score(u, v, w).emplace_back(u, v, w);
            return true;
        }
        return false;
    }

    /**
     * @brief checks if the 3-cycle inequalities are violated
     *
     * @return true if so
     * @return false otherwise
     */
    bool check_3cycles() {
        clear_buckets();
        bool stop = false;
        info.new_3cycle_iter = false;
        // yes, I use the dark forces here, because it speeds things up and is imo cleaner
        vertex_t u = u_old, v = v_old, w = w_old;
        goto check_3cycles_in_for;
        for (; u + 2u < n_free; ++u) {
            for (v = u + 1; v + 1u < n_free; ++v) {
                for (w = v + 1; w < n_free; ++w) {
                check_3cycles_in_for:  // to pick off where we left
                    assert(u < v);
                    assert(v < w);
                    check_3cycle(u, v, w);
                    stop = is_last_bucket_full() || is_n_bucket_entries_large();
                    if (stop) goto check_3cycles_after_for;
                }
            }
        }
        update_3cycle_iteration_info();
        for (u = 0; u + 2u < n_free; ++u) {
            bool u_eq_old = u == u_old;
            for (v = u + 1; v + 1u < n_free; ++v) {
                bool v_eq_old = v == v_old;
                for (w = v + 1; w < n_free; ++w) {
                    if (u_eq_old && v_eq_old && w == w_old) goto check_3cycles_after_for;
                    assert(u < v);
                    assert(v < w);
                    check_3cycle(u, v, w);
                    stop = is_last_bucket_full() || is_n_bucket_entries_large();
                    if (stop) goto check_3cycles_after_for;
                }
            }
        }

    check_3cycles_after_for:
        info.n_bucket_entries = get_n_bucket_entries();
        u_old = u, v_old = v, w_old = w;
        return add_3cycle_rows() > 0;
    }

    /**
     * @brief clears auxiliary vectors for adding rows
     */
    inline void clear_aux_vectors() {
        lower_bounds.clear();
        upper_bounds.clear();
        starts.clear();
        indices.clear();
        values.clear();
    }

    /**
     *  @brief returns x_uv + x_vw - x_uw of the lp
     */
    inline double get_3cycle_value(const std::size_t &uv, const std::size_t &vw, const std::size_t &uw) {
        const double x_uv = get_variable_value(uv);
        const double x_vw = get_variable_value(vw);
        const double x_uw = get_variable_value(uw);
        return x_uv + x_vw - x_uw;
    }

    //
    // bucket methods
    //

    /**
     * @brief clears contents of each bucket in buckets
     */
    inline void clear_buckets() {
        for (std::vector<triple> &bucket : buckets) {
            bucket.clear();
        }
        info.min_viol_score = std::numeric_limits<double>::max();
        info.max_viol_score = std::numeric_limits<double>::min();
    }

    /**
     * @brief given by how much the 3-cycle inequality is violated,
     * returns the corresponding bucket
     *
     * @param val in [0,1)
     * @return std::vector<triple>& the corresponding bucket
     */
    inline std::vector<triple> &get_bucket(double val) {
        assert(0 <= val);
        // assert(val < 1);
        val = std::min(val, 0.99);
        const std::size_t i = static_cast<std::size_t>(val * params.n_buckets);
        assert(i < params.n_buckets);
        return buckets[i];
    }

    inline double get_objective_value_contribution(const vertex_t &u, const vertex_t &v) {
        const std::size_t uv = flat_index(n_free, n_free_2, u, v);
        const crossing_matrix &cr = cr_matrix();
        const std::vector<magic_t> &m = magic();
        return (cr(u, v) - cr(v, u)) * get_variable_value(uv);
    }

    inline std::vector<triple> &get_bucket_from_score(const vertex_t &u, const vertex_t &v, const vertex_t &w) {
        const double score = get_objective_value_contribution(u, v) -  //
                             get_objective_value_contribution(u, w) +  //
                             get_objective_value_contribution(v, w);
        info.min_viol_score = std::min(score, info.min_viol_score);
        info.max_viol_score = std::max(score, info.max_viol_score);
        const double interval = info.max_viol_score - info.min_viol_score;
        double val = 0.99;
        if (interval >= 0.1) val -= (score - info.min_viol_score) / interval;
        val = std::max(0., val);
        return get_bucket(val);
    }

    /// @brief returns sum of the number of elements in each bucket of `buckets`
    inline std::size_t get_n_bucket_entries() {
        std::size_t n = 0;
        for (const auto &bucket : buckets) {
            n += bucket.size();
        }
        return n;
    }

    /**
     * @brief returns if the last bucket is full
     *
     * @return true if last bucket has >= params.max_new_rows elements
     * @return false otherwise
     */
    inline bool is_last_bucket_full() { return (*buckets.rbegin()).size() >= params.max_new_rows; }

    inline bool is_n_bucket_entries_large() { return get_n_bucket_entries() >= 10 * params.max_new_rows; }

    //
    // hot start methods
    //

    HighsInt freeze_basis() {
        HighsInt frozen_basis_id;
        status = solver.freezeBasis(frozen_basis_id);
        assert(status == HighsStatus::kOk);
        return frozen_basis_id;
    }

    void unfreeze_basis(const HighsInt frozen_basis_id) {
        status = solver.unfreezeBasis(frozen_basis_id);
        assert(status == HighsStatus::kOk);
    }

    //
    // bookkeeping methods
    //
   private:
    inline void update_3cycle_iteration_info() {
        if (info.n_3cycle_iters < params.max_initial_solve_3cycle_iters) {
            params.max_new_rows *= 2;
        }
        ++info.n_3cycle_iters;
        info.new_3cycle_iter = true;
    }

    inline void update_simplex_info() {
        info.n_simplex_iters = solver.getSimplexIterationCount();
        if (info.n_simplex_coldstart_iters == 0 || info.n_deleted_rows > 0) {
            info.n_simplex_coldstart_iters = info.n_simplex_iters;
        }
        info.was_warmstart = info.n_deleted_rows == 0;
        info.n_avg_simplex_iters =
            (info.n_avg_simplex_iters * info.n_runs + info.n_simplex_iters) / (info.n_runs + 1);

        info.n_rows = get_n_rows();
        ++info.n_runs;

        info.t_simplex = solver.getRunTime();
        info.objective_value = get_objective_value();
    }

    inline void reset_row_info() {
        info.n_bucket_entries = 0;
        info.n_added_rows = 0;
        info.n_deleted_rows = 0;
        info.n_delete_rows_spared = 0;
    }
};

};  // namespace pace

#endif<|MERGE_RESOLUTION|>--- conflicted
+++ resolved
@@ -146,11 +146,7 @@
 
         // few 3-cycle iterations, solved to optimality, to sieve for "important" 3-cycle ieqs
         bool cut_generated{true};
-<<<<<<< HEAD
-        while (cut_generated && info.n_3cycle_iters < 1) {
-=======
-        while (cut_generated && info.n_iterations_3cycles < params.max_initial_solve_3cycle_iters) {
->>>>>>> 0e99ee22
+        while (cut_generated && info.n_3cycle_iters < params.max_initial_solve_3cycle_iters) {
             delete_positive_slack_rows();
             run(params.max_initial_solve_simplex_iters);
 
