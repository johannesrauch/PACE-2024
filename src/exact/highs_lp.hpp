#ifndef PACE_EXACT_LP_WRAPPER_HPP
#define PACE_EXACT_LP_WRAPPER_HPP

#include <unordered_map>
#include <unordered_set>

#include "exact/highs_base.hpp"
#include "exact/info_structs.hpp"
#include "utils/index_utils.hpp"
#include "utils/randomness_utils.hpp"

namespace pace {

struct highs_lp_params {
<<<<<<< HEAD
    std::size_t max_new_rows{256};                        ///< maximum number of new rows per check_3cycles call
    const uint8_t max_new_rows_doubling{3};               ///< maximum number of times max_new_rows is doubled
    const uint16_t max_initial_rows{16384};               ///< maximum number of initial rows
    const uint8_t max_delete_rows_3cycle_iterations{64};  ///< maximum number of 3-cycle iterations with row deletion
=======
    std::size_t max_new_rows{
        256};  ///< maximum number of new rows per check_3cycles call
    const uint32_t max_initial_rows{
        std::numeric_limits<uint32_t>::max()};  ///< maximum number of initial
                                                ///< rows
    const uint8_t max_delete_rows_3cycle_iters{
        64};  ///< maximum number of 3-cycle iterations with row deletion
    const uint16_t max_initial_solve_iters{200};
    const uint8_t max_initial_solve_3cycle_iters{
        4};  ///< maximum number of times max_new_rows is doubled
    const int32_t max_initial_solve_simplex_iters{30000};
>>>>>>> ec2a493c

    const uint8_t n_buckets{8};

    const double tol_feasibility{1e-7};
    const double tol_integer{1e-6};
};

/**
 * @brief wrapper class for highs solver; creates and manages ilp relaxation of
 * the instance
 */
class highs_lp : public highs_base {
    highs_lp_info info;
    highs_lp_params params;

    /**
     * @brief number of rows before cut() added new rows
     */
    std::size_t n_old_rows{0};

    /**
     * @brief stores indices of the to deleted rows in
     * delete_positive_slack_rows()
     */
    std::vector<HighsInt> rows_to_delete;

    /**
     * @brief where we last stopped checking 3-cycle ieqs
     */
    vertex_t u_old{0}, v_old{1}, w_old{2};

    //
    // bucket attributes and methods
    //

    using triple = std::tuple<vertex_t, vertex_t, vertex_t>;

    /**
     * @brief buckets for bucket sorting violated 3-cycle inequalities
     */
    std::vector<std::vector<triple>> buckets{params.n_buckets};

    //
    // for row management, todo: unify bucket_entry and triple
    //

    struct row_info {
        uint16_t n_deleted{0};
        uint16_t n_spared{0};
    };

    struct triple_hash {
        std::size_t operator()(const triple &t) const {
            const std::hash<vertex_t> hash;
            return hash(std::get<0>(t)) ^ hash(std::get<1>(t)) ^
                   hash(std::get<2>(t));
        }
    };

    std::unordered_map<triple, row_info, triple_hash> rows_info;

    std::list<triple> rows;

   public:
<<<<<<< HEAD
    highs_lp(instance &instance_, highs_lp_params params = highs_lp_params())
        : highs_base(instance_), info{u_old, v_old, w_old}, params(params) {
        this->params.max_new_rows = std::max(static_cast<std::size_t>(0.2 * std::sqrt(n_free) * n_free), params.max_new_rows);

        rows_to_delete.reserve(params.max_new_rows);
        lower_bounds.reserve(params.max_new_rows);
        upper_bounds.reserve(params.max_new_rows);
        starts.reserve(params.max_new_rows);
        indices.reserve(3 * params.max_new_rows);
        values.reserve(3 * params.max_new_rows);

        info.n_cols = get_n_cols();
        PACE_DEBUG_PRINTF("start add_initial_rows\n");
        add_initial_rows_from_ordering();
        if (get_n_rows() == 0) this->params.max_new_rows *= 2;
        PACE_DEBUG_PRINTF("end   add_initial_rows\n");
    }
=======
    highs_lp(instance &instance_, highs_lp_params params = highs_lp_params());
>>>>>>> ec2a493c

    highs_lp(const highs_lp &rhs) = delete;
    highs_lp(highs_lp &&rhs) = delete;
    highs_lp &operator=(const highs_lp &rhs) = delete;
    highs_lp &operator=(highs_lp &&rhs) = delete;

    //
    // lp solving methods
    //

    /**
     * @brief search for violated constraints and add these to the lp
     *
     * @return true if violated constraints found
     * @return false otherwise
     */
    bool cut();

    inline void set_simplex_iteration_limit(const int32_t max_simplex_iter) {
        status =
            solver.setOptionValue("simplex_iteration_limit", max_simplex_iter);
        assert(status == HighsStatus::kOk);
    }

    /**
     * @brief solves the current version of the lp relaxation
     * with an upper limit of the number of simplex iterations
     *
     * @param max_simplex_iter max simplex iterations
     */
    void run(
        const int32_t max_simplex_iter = std::numeric_limits<int32_t>::max(),
        const bool bookkeeping = true);

    void initial_solve();

    void initial_partial_solve();

    void resolve();

    //
    // row modification methods
    //

    /**
     * @brief delete rows with positive slack from the lp
     */
<<<<<<< HEAD
    void delete_positive_slack_rows() {
        if (info.n_iterations_3cycles > params.max_delete_rows_3cycle_iterations) return;
        if (!info.was_warmstart) return;
        if ((info.n_iter_simplex_coldstart / 2) >= info.n_iterations_simplex) return;

        // gather rows to delete
        rows_to_delete.clear();
        auto it_rows = rows.begin();
        for (std::size_t i = 0; i < n_old_rows; ++i) {
            assert(it_rows != rows.end());
            auto it = rows_info.find(*it_rows);
            assert(it != rows_info.end());

            const bool has_slack = has_row_slack(i);
            const bool spare = it->second.n_deleted > it->second.n_spared;
            const bool remove = has_slack && !spare;

            if (remove) {
                rows_to_delete.emplace_back(i);
                ++it->second.n_deleted;
                it->second.n_spared = 0;
                it_rows = rows.erase(it_rows);
            } else {
                ++it_rows;
            }

            if (has_slack && spare) {
                ++it->second.n_spared;
                ++info.n_delete_rows_spared;
            }
        }

        info.n_deleted_rows = rows_to_delete.size();
        if (info.n_deleted_rows > 0) {
            solver.deleteRows(info.n_deleted_rows, &rows_to_delete[0]);
        }
    }
=======
    void delete_positive_slack_rows();
>>>>>>> ec2a493c

    //
    // column modification methods
    //

    /**
     * @brief changes upper and lower bound of column j
     */
    inline void change_column_bounds(const std::size_t j, const double lb,
                                     const double ub) {
        assert(j < get_n_cols());
        status = solver.changeColBounds(j, lb, ub);
        assert(status == HighsStatus::kOk);
    }

    /**
     * @brief fixes column j to fix_to
     */
    inline void fix_column(const std::size_t j, const double fix_to) {
        assert(0. <= fix_to);
        assert(fix_to <= 1.);
        PACE_DEBUG_PRINTF("\tfixed column %5d to %1.0f\n", j, fix_to);
        change_column_bounds(j, fix_to, fix_to);
    }

    /**
     * @brief fixes columns based on the following:
     * if lower_bound = sum min(c_ij, c_ji), where c_ij and c_ji are crossing
     * numbers, and coeff = c_ij - c_ji is the objective coefficient of variable
     * x_ij, and abs(c_ij - c_ji) >= upper_bound - lower_bound, then we are able
     * to fix x_ij to 0 if coeff > 0 and to 1 otherwise
     */
    void fix_columns();

    /**
     * @brief resets bounds of column j to 0 <= . <= 1
     */
    inline void unfix_column(const std::size_t j) {
        PACE_DEBUG_PRINTF("\tunfixed column %5d\n", j);
        change_column_bounds(j, 0., 1.);
    }

    //
    // getter
    //

    const highs_lp_info &get_info() { return info; }

    //
    // information methods
    //

    /**
     * @brief returns true iff row i is in the open interval (0; 1)
     */
    inline bool has_row_slack(const std::size_t i) {
        const double x = get_row_value(i);
        const auto [lb, ub] = get_row_bounds(i);
        return x > lb + params.tol_feasibility &&
               x < ub - params.tol_feasibility;
    }

    /**
     * @brief returns true iff a column j of the lp is integral
     */
    inline bool is_column_integral(const std::size_t j) {
        const double x = get_column_value(j);
        if (x > params.tol_integer && x < 1. - params.tol_integer) {
            return false;
        }
        return true;
    }

    inline bool is_variable_integral(const std::size_t uv) {
        assert(uv < n_free_2);
        const magic_t j = magic()[uv];
        if (j < 0) return true;
        return is_column_integral(j);
    }

    /**
     * @brief returns true iff current solution is integral
     */
    bool is_integral();

    /**
     * @brief returns x < -params.tol_feasibility
     */
    inline bool is_3cycle_lb_violated(const double &x) {
        return x < -params.tol_feasibility;
    }

    /**
     * @brief returns x > 1 + params.tol_feasibility
     */
    inline bool is_3cycle_ub_violated(const double &x) {
        return x > 1. + params.tol_feasibility;
    }

    /**
     * @brief returns true iff 3-cycle ieq for u < v < w is interesting,
     * that is, the number of crossings of a combination that violates a 3-cycle
     * ieq is less than the number of crossings of a combination (a permutation
     * of uvw) that does not
     */
    bool is_3cycle_interesting(const vertex_t &u, const vertex_t &v,
                               const vertex_t &w);

    //
    // 3-cycle methods
    //

    bool add_3cycle_row_to_internal_rows(  //
        const vertex_t &u, const vertex_t &v, const vertex_t &w);

    void add_some_interesting_rows_based_on_ordering();

    /**
     * @brief adds at most params.max_initial_rows "interesting" rows to the lp
     */
<<<<<<< HEAD
    inline void add_initial_rows() {
        clear_aux_vectors();
        std::vector<triple> candidates;
        for (vertex_t u = 0u; u + 2u < n_free; ++u) {
            for (vertex_t v = u + 1u; v + 1u < n_free; ++v) {
                for (vertex_t w = v + 1u; w < n_free; ++w) {
                    assert(u < v);
                    assert(v < w);
                    if (get_n_vars_in_lp(u, v, w) >= 2 && is_3cycle_interesting(u, v, w)) {
                        candidates.emplace_back(u, v, w);
                    }
                }
            }
        }

        const double p =
            static_cast<double>(params.max_initial_rows) - static_cast<double>(get_n_rows()) / candidates.size();
        for (const auto &[u, v, w] : candidates) {
            if (coinflip(p)) {
                add_3cycle_row_to_aux_vectors(u, v, w);
                add_3cycle_row_to_internal_rows(u, v, w);
            }
        }

        solver.addRows(lower_bounds.size(), &lower_bounds[0], &upper_bounds[0],  //
                       indices.size(), &starts[0], &indices[0], &values[0]);
        info.n_init_rows_candidates = candidates.size();
        info.n_rows = get_n_rows();
    }
=======
    void add_some_interesting_rows();
    void add_all_interesting_rows();
>>>>>>> ec2a493c

    /**
     * @brief expects the violated 3-cycle ieqs in buckets.
     * adds the most violated <= params.max_new_rows to the lp.
     *
     * @return std::size_t number of new rows
     */
    std::size_t add_3cycle_rows();

    /**
     * @brief checks if the 3-cycle inequalities of u < v < w is violated,
     * adds them to buckets in positive case
     *
     * @return true if so
     * @return false otherwise
     */
    bool check_3cycle(const vertex_t &u, const vertex_t &v, const vertex_t &w);

    /**
     * @brief checks if the 3-cycle inequalities are violated
     *
     * @return true if so
     * @return false otherwise
     */
    bool check_3cycles();
    bool check_3cycles_depr();

    /**
     * @brief clears auxiliary vectors for adding rows
     */
    inline void clear_aux_vectors() {
        lower_bounds.clear();
        upper_bounds.clear();
        starts.clear();
        indices.clear();
        values.clear();
    }

    /**
     *  @brief returns x_uv + x_vw - x_uw of the lp
     */
    inline double get_3cycle_value(const std::size_t &uv, const std::size_t &vw,
                                   const std::size_t &uw) {
        const double x_uv = get_variable_value(uv);
        const double x_vw = get_variable_value(vw);
        const double x_uw = get_variable_value(uw);
        return x_uv + x_vw - x_uw;
    }

    //
    // bucket methods
    //

    /**
     * @brief clears contents of each bucket in buckets
     */
    inline void clear_buckets() {
        for (std::vector<triple> &bucket : buckets) {
            bucket.clear();
        }
        info.min_viol_score = std::numeric_limits<double>::max();
        info.max_viol_score = std::numeric_limits<double>::min();
    }

    /**
     * @brief given by how much the 3-cycle inequality is violated,
     * returns the corresponding bucket
     *
     * @param val in [0,1)
     * @return std::vector<triple>& the corresponding bucket
     */
    inline std::vector<triple> &get_bucket(double val) {
        assert(0 <= val);
        // assert(val < 1);
        val = std::min(val, 0.99);
        const std::size_t i = static_cast<std::size_t>(val * params.n_buckets);
        assert(i < params.n_buckets);
        return buckets[i];
    }

    inline double get_objective_value_contribution(const vertex_t &u,
                                                   const vertex_t &v) {
        const std::size_t uv = flat_index(n_free, n_free_2, u, v);
        const crossing_matrix &cr = cr_matrix();
        const std::vector<magic_t> &m = magic();
        return (cr(u, v) - cr(v, u)) * get_variable_value(uv);
    }

    inline std::vector<triple> &get_bucket_from_score(const vertex_t &u,
                                                      const vertex_t &v,
                                                      const vertex_t &w) {
        const double score = get_objective_value_contribution(u, v) -  //
                             get_objective_value_contribution(u, w) +  //
                             get_objective_value_contribution(v, w);
        info.min_viol_score = std::min(score, info.min_viol_score);
        info.max_viol_score = std::max(score, info.max_viol_score);
        const double interval = info.max_viol_score - info.min_viol_score;
        double val = 0.99;
        if (interval >= 0.1) val -= (score - info.min_viol_score) / interval;
        val = std::max(0., val);
        return get_bucket(val);
    }

    /// @brief returns sum of the number of elements in each bucket of `buckets`
    inline std::size_t get_n_bucket_entries() {
        std::size_t n = 0;
        for (const auto &bucket : buckets) {
            n += bucket.size();
        }
        return n;
    }

    /**
     * @brief returns if the last bucket is full
     *
     * @return true if last bucket has >= params.max_new_rows elements
     * @return false otherwise
     */
    inline bool is_last_bucket_full() {
        return (*buckets.rbegin()).size() >= params.max_new_rows;
    }

    inline bool is_n_bucket_entries_large() {
        return get_n_bucket_entries() >= 10 * params.max_new_rows;
    }

    //
    // hot start methods
    //

    HighsInt freeze_basis() {
        HighsInt frozen_basis_id;
        status = solver.freezeBasis(frozen_basis_id);
        assert(status == HighsStatus::kOk);
        return frozen_basis_id;
    }

    void unfreeze_basis(const HighsInt frozen_basis_id) {
        status = solver.unfreezeBasis(frozen_basis_id);
        assert(status == HighsStatus::kOk);
    }

    //
    // bookkeeping methods
    //
   private:
    void update_3cycle_iteration_info();

    void update_simplex_info();

    void reset_row_info();
};

};  // namespace pace

#endif<|MERGE_RESOLUTION|>--- conflicted
+++ resolved
@@ -12,12 +12,6 @@
 namespace pace {
 
 struct highs_lp_params {
-<<<<<<< HEAD
-    std::size_t max_new_rows{256};                        ///< maximum number of new rows per check_3cycles call
-    const uint8_t max_new_rows_doubling{3};               ///< maximum number of times max_new_rows is doubled
-    const uint16_t max_initial_rows{16384};               ///< maximum number of initial rows
-    const uint8_t max_delete_rows_3cycle_iterations{64};  ///< maximum number of 3-cycle iterations with row deletion
-=======
     std::size_t max_new_rows{
         256};  ///< maximum number of new rows per check_3cycles call
     const uint32_t max_initial_rows{
@@ -29,7 +23,6 @@
     const uint8_t max_initial_solve_3cycle_iters{
         4};  ///< maximum number of times max_new_rows is doubled
     const int32_t max_initial_solve_simplex_iters{30000};
->>>>>>> ec2a493c
 
     const uint8_t n_buckets{8};
 
@@ -94,27 +87,7 @@
     std::list<triple> rows;
 
    public:
-<<<<<<< HEAD
-    highs_lp(instance &instance_, highs_lp_params params = highs_lp_params())
-        : highs_base(instance_), info{u_old, v_old, w_old}, params(params) {
-        this->params.max_new_rows = std::max(static_cast<std::size_t>(0.2 * std::sqrt(n_free) * n_free), params.max_new_rows);
-
-        rows_to_delete.reserve(params.max_new_rows);
-        lower_bounds.reserve(params.max_new_rows);
-        upper_bounds.reserve(params.max_new_rows);
-        starts.reserve(params.max_new_rows);
-        indices.reserve(3 * params.max_new_rows);
-        values.reserve(3 * params.max_new_rows);
-
-        info.n_cols = get_n_cols();
-        PACE_DEBUG_PRINTF("start add_initial_rows\n");
-        add_initial_rows_from_ordering();
-        if (get_n_rows() == 0) this->params.max_new_rows *= 2;
-        PACE_DEBUG_PRINTF("end   add_initial_rows\n");
-    }
-=======
     highs_lp(instance &instance_, highs_lp_params params = highs_lp_params());
->>>>>>> ec2a493c
 
     highs_lp(const highs_lp &rhs) = delete;
     highs_lp(highs_lp &&rhs) = delete;
@@ -162,47 +135,7 @@
     /**
      * @brief delete rows with positive slack from the lp
      */
-<<<<<<< HEAD
-    void delete_positive_slack_rows() {
-        if (info.n_iterations_3cycles > params.max_delete_rows_3cycle_iterations) return;
-        if (!info.was_warmstart) return;
-        if ((info.n_iter_simplex_coldstart / 2) >= info.n_iterations_simplex) return;
-
-        // gather rows to delete
-        rows_to_delete.clear();
-        auto it_rows = rows.begin();
-        for (std::size_t i = 0; i < n_old_rows; ++i) {
-            assert(it_rows != rows.end());
-            auto it = rows_info.find(*it_rows);
-            assert(it != rows_info.end());
-
-            const bool has_slack = has_row_slack(i);
-            const bool spare = it->second.n_deleted > it->second.n_spared;
-            const bool remove = has_slack && !spare;
-
-            if (remove) {
-                rows_to_delete.emplace_back(i);
-                ++it->second.n_deleted;
-                it->second.n_spared = 0;
-                it_rows = rows.erase(it_rows);
-            } else {
-                ++it_rows;
-            }
-
-            if (has_slack && spare) {
-                ++it->second.n_spared;
-                ++info.n_delete_rows_spared;
-            }
-        }
-
-        info.n_deleted_rows = rows_to_delete.size();
-        if (info.n_deleted_rows > 0) {
-            solver.deleteRows(info.n_deleted_rows, &rows_to_delete[0]);
-        }
-    }
-=======
     void delete_positive_slack_rows();
->>>>>>> ec2a493c
 
     //
     // column modification methods
@@ -323,40 +256,8 @@
     /**
      * @brief adds at most params.max_initial_rows "interesting" rows to the lp
      */
-<<<<<<< HEAD
-    inline void add_initial_rows() {
-        clear_aux_vectors();
-        std::vector<triple> candidates;
-        for (vertex_t u = 0u; u + 2u < n_free; ++u) {
-            for (vertex_t v = u + 1u; v + 1u < n_free; ++v) {
-                for (vertex_t w = v + 1u; w < n_free; ++w) {
-                    assert(u < v);
-                    assert(v < w);
-                    if (get_n_vars_in_lp(u, v, w) >= 2 && is_3cycle_interesting(u, v, w)) {
-                        candidates.emplace_back(u, v, w);
-                    }
-                }
-            }
-        }
-
-        const double p =
-            static_cast<double>(params.max_initial_rows) - static_cast<double>(get_n_rows()) / candidates.size();
-        for (const auto &[u, v, w] : candidates) {
-            if (coinflip(p)) {
-                add_3cycle_row_to_aux_vectors(u, v, w);
-                add_3cycle_row_to_internal_rows(u, v, w);
-            }
-        }
-
-        solver.addRows(lower_bounds.size(), &lower_bounds[0], &upper_bounds[0],  //
-                       indices.size(), &starts[0], &indices[0], &values[0]);
-        info.n_init_rows_candidates = candidates.size();
-        info.n_rows = get_n_rows();
-    }
-=======
     void add_some_interesting_rows();
     void add_all_interesting_rows();
->>>>>>> ec2a493c
 
     /**
      * @brief expects the violated 3-cycle ieqs in buckets.
