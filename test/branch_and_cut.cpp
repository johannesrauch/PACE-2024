--- conflicted
+++ resolved
@@ -25,11 +25,7 @@
 
     pace::branch_and_cut solver(instance);
     std::vector<vertex_t> ordering;
-<<<<<<< HEAD
-    const std::chrono::time_point<std::chrono::system_clock> t0 = std::chrono::system_clock::now();
-=======
     std::chrono::time_point<std::chrono::system_clock> t0 = pace::now();
->>>>>>> ec2a493c
     crossing_number_t test = solver(ordering);
 
     PACE_DEBUG_PRINTF("TEST: %u\n", test);
@@ -46,16 +42,10 @@
     }
 
     const pace::branch_and_cut_info& info = solver.get_info();
-<<<<<<< HEAD
-    fmt::printf("|%11.1f%11u%11u%11u|%11u%11u%11u|%11s%11s\n",                                         //
-                pace::elapsed_walltime_in_s(t0), info.n_rows, info.n_iterations, info.n_branch_nodes,  //
-                info.lower_bound, info.n_crossings_h, info.upper_bound,                                //
-=======
     fmt::printf("|%11.1f%11u%11u%11u|%11u%11u%11u|%11s%11s\n",  //
                 pace::elapsed_walltime_in_s(pace::now(), t0), info.n_rows,
                 info.n_iters, info.n_search_nodes,                       //
                 info.lower_bound, info.n_crossings_h, info.upper_bound,  //
->>>>>>> ec2a493c
                 warning, test_ok ? "true" : "false");
 }
 
